topic_conf {
  adccontainer_topic_name: "/apollo/prediction/adccontainer"
  container_topic_name: "/apollo/prediction/container"
  evaluator_topic_name: "/apollo/prediction/evaluator"
  localization_topic: "/apollo/localization/pose"
  perception_obstacle_topic: "/apollo/perception/obstacles"
  perception_obstacles_topic_name: "/apollo/prediction/perception_obstacles"
  planning_trajectory_topic: "/apollo/planning"
  prediction_topic: "/apollo/prediction"
  storytelling_topic: "/apollo/storytelling"
}
obstacle_conf {
  obstacle_type: VEHICLE
  obstacle_status: ON_LANE
  priority_type: CAUTION
  evaluator_type: SEMANTIC_LSTM_EVALUATOR
  predictor_type: EXTRAPOLATION_PREDICTOR
}
obstacle_conf {
  obstacle_type: VEHICLE
  obstacle_status: ON_LANE
  priority_type: NORMAL
  evaluator_type: CRUISE_MLP_EVALUATOR
  predictor_type: MOVE_SEQUENCE_PREDICTOR
}
obstacle_conf {
  obstacle_type: VEHICLE
  obstacle_status: IN_JUNCTION
  priority_type: CAUTION
  evaluator_type: SEMANTIC_LSTM_EVALUATOR
  predictor_type: EXTRAPOLATION_PREDICTOR
}
obstacle_conf {
  obstacle_type: VEHICLE
  obstacle_status: IN_JUNCTION
  priority_type: NORMAL
  evaluator_type: JUNCTION_MLP_EVALUATOR
  predictor_type: LANE_SEQUENCE_PREDICTOR
}
obstacle_conf {
  obstacle_type: VEHICLE
  obstacle_status: OFF_LANE
  predictor_type: FREE_MOVE_PREDICTOR
}
obstacle_conf {
  obstacle_type: PEDESTRIAN
  obstacle_status: MOVING
<<<<<<< HEAD
  evaluator_type: PEDESTRIAN_INTERACTION_EVALUATOR
=======
  evaluator_type: SEMANTIC_LSTM_EVALUATOR
>>>>>>> 33546bfc
  predictor_type: FREE_MOVE_PREDICTOR
}
obstacle_conf {
  obstacle_type: BICYCLE
  obstacle_status: ON_LANE
  evaluator_type: CYCLIST_KEEP_LANE_EVALUATOR
  predictor_type: LANE_SEQUENCE_PREDICTOR
}
obstacle_conf {
  obstacle_type: BICYCLE
  obstacle_status: OFF_LANE
  predictor_type: FREE_MOVE_PREDICTOR
}
obstacle_conf {
  obstacle_type: UNKNOWN
  obstacle_status: ON_LANE
  evaluator_type: MLP_EVALUATOR
  predictor_type: LANE_SEQUENCE_PREDICTOR
}
obstacle_conf {
  obstacle_type: UNKNOWN
  obstacle_status: OFF_LANE
  predictor_type: FREE_MOVE_PREDICTOR
}<|MERGE_RESOLUTION|>--- conflicted
+++ resolved
@@ -45,11 +45,7 @@
 obstacle_conf {
   obstacle_type: PEDESTRIAN
   obstacle_status: MOVING
-<<<<<<< HEAD
-  evaluator_type: PEDESTRIAN_INTERACTION_EVALUATOR
-=======
   evaluator_type: SEMANTIC_LSTM_EVALUATOR
->>>>>>> 33546bfc
   predictor_type: FREE_MOVE_PREDICTOR
 }
 obstacle_conf {
