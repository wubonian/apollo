load("@rules_cc//cc:defs.bzl", "cc_library", "cc_test")
load("//tools:cpplint.bzl", "cpplint")

package(default_visibility = ["//visibility:public"])

cc_library(
    name = "obstacles_container",
    srcs = ["obstacles_container.cc"],
    hdrs = ["obstacles_container.h"],
    copts = [
        "-DMODULE_NAME=\\\"prediction\\\"",
    ],
    deps = [
        ":obstacle_clusters",
        "//modules/prediction/common:environment_features",
        "//modules/prediction/common:feature_output",
        "//modules/prediction/common:prediction_constants",
        "//modules/prediction/container",
        "//modules/prediction/container/obstacles:obstacle",
        "//modules/prediction/proto:prediction_obstacle_cc_proto",
        "//modules/prediction/submodules:submodule_output",
        "//modules/prediction/common:junction_analyzer",
    ],
)

cc_library(
    name = "obstacle",
    srcs = ["obstacle.cc"],
    hdrs = ["obstacle.h"],
    copts = [
        "-DMODULE_NAME=\\\"prediction\\\"",
    ],
    deps = [
        ":obstacle_clusters",
        "//modules/common/filters:digital_filter",
        "//modules/prediction/common:junction_analyzer",
        "//modules/prediction/common:prediction_constants",
        "//modules/prediction/network/rnn_model",
        "//modules/prediction/proto:prediction_conf_cc_proto",
        "//modules/prediction/proto:prediction_obstacle_cc_proto",
    ],
)

cc_test(
    name = "obstacles_container_test",
    size = "small",
    srcs = ["obstacles_container_test.cc"],
    data = [
        "//modules/prediction:prediction_data",
        "//modules/prediction:prediction_testdata",
    ],
    deps = [
        "//modules/prediction/common:kml_map_based_test",
        "//modules/prediction/container/obstacles:obstacles_container",
        "@com_google_googletest//:gtest_main",
    ],
)

cc_test(
    name = "obstacle_test",
    size = "small",
    srcs = ["obstacle_test.cc"],
    data = [
        "//modules/prediction:prediction_data",
        "//modules/prediction:prediction_testdata",
    ],
    deps = [
        "//modules/prediction/common:kml_map_based_test",
        "//modules/prediction/container/obstacles:obstacles_container",
        "@com_google_googletest//:gtest_main",
    ],
)

cc_library(
    name = "obstacle_clusters",
    srcs = ["obstacle_clusters.cc"],
    hdrs = ["obstacle_clusters.h"],
    copts = [
        "-DMODULE_NAME=\\\"prediction\\\"",
    ],
    deps = [
        "//modules/common/util",
        "//modules/prediction/common:road_graph",
<<<<<<< HEAD
        "//modules/prediction/proto:feature_cc_proto",
=======
        "//modules/prediction/proto:feature_proto",
>>>>>>> 7b6c1704
    ],
)

cc_test(
    name = "obstacle_clusters_test",
    size = "small",
    srcs = ["obstacle_clusters_test.cc"],
    data = [
        "//modules/prediction:prediction_data",
        "//modules/prediction:prediction_testdata",
    ],
    deps = [
        "//modules/prediction/common:kml_map_based_test",
        "//modules/prediction/container/obstacles:obstacle_clusters",
        "@com_google_googletest//:gtest_main",
    ],
)

cpplint()<|MERGE_RESOLUTION|>--- conflicted
+++ resolved
@@ -14,12 +14,12 @@
         ":obstacle_clusters",
         "//modules/prediction/common:environment_features",
         "//modules/prediction/common:feature_output",
+        "//modules/prediction/common:junction_analyzer",
         "//modules/prediction/common:prediction_constants",
         "//modules/prediction/container",
         "//modules/prediction/container/obstacles:obstacle",
         "//modules/prediction/proto:prediction_obstacle_cc_proto",
         "//modules/prediction/submodules:submodule_output",
-        "//modules/prediction/common:junction_analyzer",
     ],
 )
 
@@ -81,11 +81,7 @@
     deps = [
         "//modules/common/util",
         "//modules/prediction/common:road_graph",
-<<<<<<< HEAD
         "//modules/prediction/proto:feature_cc_proto",
-=======
-        "//modules/prediction/proto:feature_proto",
->>>>>>> 7b6c1704
     ],
 )
 
