--- conflicted
+++ resolved
@@ -109,11 +109,7 @@
 }
 
 export function directionVectorCrossProduct(p1, p2, abs = false) {
-<<<<<<< HEAD
-  //p1 X p2
-=======
   // p1 X p2
->>>>>>> 3e7bf35a
   let crossProduct = p1.x * p2.y - p1.y * p2.x;
   if (abs) {
     crossProduct = Math.abs(crossProduct);
@@ -155,22 +151,14 @@
   return Math.hypot(p1.x - p2.x, p1.y - p2.y);
 }
 
-<<<<<<< HEAD
-export function directionSameWithVector(p0, p1,vector) {
-=======
 export function directionSameWithVector(p0, p1, vector) {
->>>>>>> 3e7bf35a
   return directionVectorDotProduct(vector, {
     x: p1.x - p0.x,
     y: p1.y - p0.y,
   }) > 0;
 }
 
-<<<<<<< HEAD
-function getPointInFrontOf(points, p,vector) {
-=======
 function getPointInFrontOf(points, p, vector) {
->>>>>>> 3e7bf35a
   return _.findIndex(points, point =>
     directionVectorDotProduct({
       x: point.x - p.x,
@@ -179,11 +167,7 @@
 }
 
 function getPointBehind(points, p, vector) {
-<<<<<<< HEAD
-  return  _.findLastIndex(points, point =>
-=======
   return _.findLastIndex(points, point =>
->>>>>>> 3e7bf35a
     directionVectorDotProduct({
       x: p.x - point.x,
       y: p.y - point.y
