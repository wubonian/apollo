syntax = "proto2";

package apollo.routing;

import "modules/common/proto/header.proto";
import "modules/common/proto/geometry.proto";
import "modules/common/proto/error_code.proto";
import "modules/map/proto/map_parking_space.proto";
import "modules/map/proto/map_geometry.proto";

message LaneWaypoint {
  optional string id = 1;
  optional double s = 2;
  optional apollo.common.PointENU pose = 3;
}

message LaneSegment {
  optional string id = 1;
  optional double start_s = 2;
  optional double end_s = 3;
}

enum ParkingSpaceType {
  VERTICAL_PLOT = 0;
  PARALLEL_PARKING = 1;
}

enum DeadEndRoutingType {
<<<<<<< HEAD
  ROUTING_IN = 0;
  ROUTING_OUT = 1;
=======
  ROUTING_OTHER = 0;
  ROUTING_IN = 1;
  ROUTING_OUT = 2;
>>>>>>> 3e7bf35a
}

message ParkingInfo {
  optional string parking_space_id = 1;
  optional apollo.common.PointENU parking_point = 2;
  optional ParkingSpaceType parking_space_type = 3;
  // The four corner points are in order.
  optional apollo.hdmap.Polygon corner_point = 4;
}

message DeadEndInfo {
  // dead end in/out routing
  optional DeadEndRoutingType dead_end_routing_type = 1;
  // traget point from the out routing's start point
  optional apollo.common.PointENU target_point = 2;
}

message RoutingRequest {
  optional apollo.common.Header header = 1;
  // at least two points. The first is start point, the end is final point.
  // The routing must go through each point in waypoint.
  repeated LaneWaypoint waypoint = 2;
  repeated LaneSegment blacklisted_lane = 3;
  repeated string blacklisted_road = 4;
  optional bool broadcast = 5 [default = true];
  optional apollo.hdmap.ParkingSpace parking_space = 6 [deprecated = true];
  optional ParkingInfo parking_info = 7;
  optional DeadEndInfo dead_end_info = 8;
}

message Measurement {
  optional double distance = 1;
}

enum ChangeLaneType {
  FORWARD = 0;
  LEFT = 1;
  RIGHT = 2;
};

message Passage {
  repeated LaneSegment segment = 1;
  optional bool can_exit = 2;
  optional ChangeLaneType change_lane_type = 3 [default = FORWARD];
}

message RoadSegment {
  optional string id = 1;
  repeated Passage passage = 2;
}

message RoutingResponse {
  optional apollo.common.Header header = 1;
  repeated RoadSegment road = 2;
  optional Measurement measurement = 3;
  optional RoutingRequest routing_request = 4;

  // the map version which is used to build road graph
  optional bytes map_version = 5;
  optional apollo.common.StatusPb status = 6;
}<|MERGE_RESOLUTION|>--- conflicted
+++ resolved
@@ -26,14 +26,9 @@
 }
 
 enum DeadEndRoutingType {
-<<<<<<< HEAD
-  ROUTING_IN = 0;
-  ROUTING_OUT = 1;
-=======
   ROUTING_OTHER = 0;
   ROUTING_IN = 1;
   ROUTING_OUT = 2;
->>>>>>> 3e7bf35a
 }
 
 message ParkingInfo {
